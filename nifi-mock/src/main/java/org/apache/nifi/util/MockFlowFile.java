/*
 * Licensed to the Apache Software Foundation (ASF) under one or more
 * contributor license agreements.  See the NOTICE file distributed with
 * this work for additional information regarding copyright ownership.
 * The ASF licenses this file to You under the Apache License, Version 2.0
 * (the "License"); you may not use this file except in compliance with
 * the License.  You may obtain a copy of the License at
 *
 *     http://www.apache.org/licenses/LICENSE-2.0
 *
 * Unless required by applicable law or agreed to in writing, software
 * distributed under the License is distributed on an "AS IS" BASIS,
 * WITHOUT WARRANTIES OR CONDITIONS OF ANY KIND, either express or implied.
 * See the License for the specific language governing permissions and
 * limitations under the License.
 */
package org.apache.nifi.util;

import java.io.BufferedInputStream;
import java.io.ByteArrayInputStream;
import java.io.File;
import java.io.IOException;
import java.io.InputStream;
import java.nio.charset.Charset;
import java.nio.file.Files;
import java.nio.file.Path;
import java.nio.file.StandardOpenOption;
import java.util.Arrays;
import java.util.Collections;
import java.util.HashMap;
import java.util.Map;
import java.util.Objects;
import java.util.Set;
import java.util.UUID;

import org.apache.nifi.controller.repository.FlowFileRecord;
import org.apache.nifi.controller.repository.claim.ContentClaim;
import org.apache.nifi.flowfile.FlowFile;
import org.apache.nifi.flowfile.attributes.CoreAttributes;
import org.junit.Assert;

public class MockFlowFile implements FlowFileRecord {

    private final Map<String, String> attributes = new HashMap<>();

    private final long id;
    private final long entryDate;
    private final long creationTime;
    private boolean penalized = false;

    private byte[] data = new byte[0];

    public MockFlowFile(final long id) {
        this.creationTime = System.nanoTime();
        this.id = id;
        entryDate = System.currentTimeMillis();
        attributes.put(CoreAttributes.FILENAME.key(), String.valueOf(System.nanoTime()) + ".mockFlowFile");
        attributes.put(CoreAttributes.PATH.key(), "target");

        final String uuid = UUID.randomUUID().toString();
        attributes.put(CoreAttributes.UUID.key(), uuid);
    }

    public MockFlowFile(final long id, final FlowFile toCopy) {
        this(id);
        attributes.putAll(toCopy.getAttributes());
        final byte[] dataToCopy = ((MockFlowFile) toCopy).data;
        this.data = new byte[dataToCopy.length];
        System.arraycopy(dataToCopy, 0, this.data, 0, dataToCopy.length);
    }

    void setPenalized() {
        this.penalized = true;
    }

    public long getCreationTime() {
        return creationTime;
    }

    @Override
    public long getLineageStartDate() {
        return entryDate;
    }

    @Override
    public int compareTo(final FlowFile o) {
        return getAttribute(CoreAttributes.UUID.key()).compareTo(o.getAttribute(CoreAttributes.UUID.key()));
    }

    @Override
    public String getAttribute(final String attrName) {
        return attributes.get(attrName);
    }

    @Override
    public Map<String, String> getAttributes() {
        return Collections.unmodifiableMap(attributes);
    }

    @Override
    public long getEntryDate() {
        return entryDate;
    }

    @Override
    public long getId() {
        return id;
    }

    @Override
    public long getSize() {
        return data.length;
    }

    void setData(final byte[] data) {
        this.data = data;
    }

    byte[] getData() {
        return this.data;
    }

    @Override
    public boolean isPenalized() {
        return penalized;
    }

    public void putAttributes(final Map<String, String> attrs) {
        attributes.putAll(attrs);
    }

    public void removeAttributes(final Set<String> attrNames) {
        for (final String attrName : attrNames) {
            attributes.remove(attrName);
        }
    }

    @Override
    public String toString() {
        return "FlowFile[" + id + "," + getAttribute(CoreAttributes.FILENAME.key()) + "," + getSize() + "B]";
    }

    @Override
    public int hashCode() {
        return (int) id;
    }

    @Override
    public boolean equals(final Object obj) {
        if (obj == null) {
            return false;
        }
        if (obj instanceof MockFlowFile) {
            return ((MockFlowFile) obj).id == this.id;
        }
        return false;
    }

    public void assertAttributeExists(final String attributeName) {
        Assert.assertTrue("Attribute " + attributeName + " does not exist", attributes.containsKey(attributeName));
    }

    public void assertAttributeNotExists(final String attributeName) {
        Assert.assertFalse("Attribute " + attributeName + " not exists with value " + attributes.get(attributeName),
            attributes.containsKey(attributeName));
    }

    public void assertAttributeEquals(final String attributeName, final String expectedValue) {
        Assert.assertEquals(expectedValue, attributes.get(attributeName));
    }

    public void assertAttributeNotEquals(final String attributeName, final String expectedValue) {
        Assert.assertNotSame(expectedValue, attributes.get(attributeName));
    }

    /**
     * Asserts that the content of this FlowFile is the same as the content of
     * the given file
     *
     * @param file to compare content against
     * @throws IOException if fails doing IO during comparison
     */
    public void assertContentEquals(final File file) throws IOException {
        assertContentEquals(file.toPath());
    }

    /**
     * Asserts that the content of this FlowFile is the same as the content of
     * the given path
     *
     * @param path where to find content to compare to
     * @throws IOException if io error occurs while comparing content
     */
    public void assertContentEquals(final Path path) throws IOException {
        try (final InputStream in = Files.newInputStream(path, StandardOpenOption.READ)) {
            assertContentEquals(in);
        }
    }

    /**
     * Asserts that the content of this FlowFile is the same as the content of
     * the given byte array
     *
     * @param data the data to compare
     * @throws IOException if any ioe occurs while reading flowfile
     */
    public void assertContentEquals(final byte[] data) throws IOException {
        try (final InputStream in = new ByteArrayInputStream(data)) {
            assertContentEquals(in);
        }
    }

    public void assertContentEquals(final String data) {
        assertContentEquals(data, "UTF-8");
    }

    public void assertContentEquals(final String data, final String charset) {
        assertContentEquals(data, Charset.forName(charset));
    }

    public void assertContentEquals(final String data, final Charset charset) {
        final String value = new String(this.data, charset);
        Assert.assertEquals(data, value);
    }

    /**
     * Asserts that the content of this FlowFile is the same as the content of
     * the given InputStream. This method closes the InputStream when it is
     * finished.
     *
     * @param in the stream to source comparison data from
     * @throws IOException if any issues reading from given source
     */
    public void assertContentEquals(final InputStream in) throws IOException {
        int bytesRead = 0;
        try (final BufferedInputStream buffered = new BufferedInputStream(in)) {
            for (int i = 0; i < data.length; i++) {
                final int fromStream = buffered.read();
                if (fromStream < 0) {
                    Assert.fail("FlowFile content is " + data.length + " bytes but provided input is only " + bytesRead + " bytes");
                }

                if ((fromStream & 0xFF) != (data[i] & 0xFF)) {
                    Assert.fail("FlowFile content differs from input at byte " + bytesRead + " with input having value "
                        + (fromStream & 0xFF) + " and FlowFile having value " + (data[i] & 0xFF));
                }

                bytesRead++;
            }

            final int nextByte = buffered.read();
            if (nextByte >= 0) {
                Assert.fail("Contents of input and FlowFile were the same through byte " + data.length + "; however, FlowFile's content ended at this point, and input has more data");
            }
        }
    }

    /**
     * @return a copy of the the contents of the FlowFile as a byte array
     */
    public byte[] toByteArray() {
        return Arrays.copyOf(this.data, this.data.length);
    }

    @Override
    public Long getLastQueueDate() {
        return entryDate;
    }

    @Override
    public long getPenaltyExpirationMillis() {
        return -1;
    }

    @Override
    public ContentClaim getContentClaim() {
        return null;
    }

    @Override
    public long getContentClaimOffset() {
        return 0;
    }

    @Override
    public long getLineageStartIndex() {
        return 0;
    }

    @Override
    public long getQueueDateIndex() {
        return 0;
    }

    public boolean isAttributeEqual(final String attributeName, final String expectedValue) {
        // unknown attribute name, so cannot be equal.
        if (attributes.containsKey(attributeName) == false)
            return false;

        String value = attributes.get(attributeName);
        return Objects.equals(expectedValue, value);
    }

    public boolean isContentEqual(String excpected) {
<<<<<<< HEAD
        return isContentEqual(excpected, Charset.forName("UTF-8"));
    }

    public boolean isContentEqual(String excpected, final Charset charset) {
        final String value = new String(this.data, charset);
        return Objects.equals(excpected, value);
    }

    public boolean isContentEqual(final byte[] excpected) {
        return Arrays.equals(excpected, this.data);
    }
=======
        final String value = new String(this.data, Charset.forName("UTF-8"));
        return Objects.equals(excpected, value);
    }
>>>>>>> 36ed4690
}<|MERGE_RESOLUTION|>--- conflicted
+++ resolved
@@ -302,7 +302,6 @@
     }
 
     public boolean isContentEqual(String excpected) {
-<<<<<<< HEAD
         return isContentEqual(excpected, Charset.forName("UTF-8"));
     }
 
@@ -314,9 +313,4 @@
     public boolean isContentEqual(final byte[] excpected) {
         return Arrays.equals(excpected, this.data);
     }
-=======
-        final String value = new String(this.data, Charset.forName("UTF-8"));
-        return Objects.equals(excpected, value);
-    }
->>>>>>> 36ed4690
 }
--- conflicted
+++ resolved
@@ -17,11 +17,7 @@
 rem
 
 rem The java implementation to use
-<<<<<<< HEAD
-rem set JAVA_MINIFI="C:\Java\jdk-21\"
-=======
-rem set JAVA_HOME="C:\Program Files\Java\jdk"
->>>>>>> 2950b437
+rem set JAVA_MINIFI="C:\Java\jdk\"
 
 set "currentDirectory=%~dp0"
 set "MINIFI_ROOT="

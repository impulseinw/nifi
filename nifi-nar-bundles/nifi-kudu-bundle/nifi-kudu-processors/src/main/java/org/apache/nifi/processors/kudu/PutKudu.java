--- conflicted
+++ resolved
@@ -64,19 +64,9 @@
         "to the specified Kudu's table. The schema for the table must be provided in the processor properties or from your source." +
         " If any error occurs while reading records from the input, or writing records to Kudu, the FlowFile will be routed to failure")
 @WritesAttribute(attribute = "record.count", description = "Number of records written to Kudu")
-<<<<<<< HEAD
+
 public class PutKudu extends AbstractKuduProcessor {
-=======
-public class PutKudu extends AbstractProcessor {
-    protected static final PropertyDescriptor KUDU_MASTERS = new Builder()
-        .name("Kudu Masters")
-        .description("List all kudu masters's ip with port (e.g. 7051), comma separated")
-        .required(true)
-        .addValidator(StandardValidators.NON_EMPTY_VALIDATOR)
-        .expressionLanguageSupported(ExpressionLanguageScope.VARIABLE_REGISTRY)
-        .build();
->>>>>>> de27ab94
-
+  
     protected static final PropertyDescriptor TABLE_NAME = new Builder()
         .name("Table Name")
         .description("The name of the Kudu Table to put data into")
@@ -171,15 +161,11 @@
 
     protected OperationType operationType;
     protected SessionConfiguration.FlushMode flushMode;
+  
     protected int batchSize = 100;
     protected int ffbatch   = 1;
 
-<<<<<<< HEAD
     protected KuduTable kuduTable;
-=======
-    protected KuduClient kuduClient;
-    private volatile KerberosUser kerberosUser;
->>>>>>> de27ab94
 
     @Override
     protected List<PropertyDescriptor> getSupportedPropertyDescriptors() {
@@ -213,62 +199,10 @@
 
     @OnScheduled
     public void onScheduled(final ProcessContext context) throws IOException, LoginException {
-<<<<<<< HEAD
         tableName = context.getProperty(TABLE_NAME).evaluateAttributeExpressions().getValue();
         batchSize = context.getProperty(BATCH_SIZE).evaluateAttributeExpressions().asInteger();
         ffbatch   = context.getProperty(FLOWFILE_BATCH_SIZE).evaluateAttributeExpressions().asInteger();
         flushMode = SessionConfiguration.FlushMode.valueOf(context.getProperty(FLUSH_MODE).getValue());
-=======
-        final String kuduMasters = context.getProperty(KUDU_MASTERS).evaluateAttributeExpressions().getValue();
-        operationType = OperationType.valueOf(context.getProperty(INSERT_OPERATION).getValue());
-        batchSize = context.getProperty(BATCH_SIZE).evaluateAttributeExpressions().asInteger();
-        ffbatch   = context.getProperty(FLOWFILE_BATCH_SIZE).evaluateAttributeExpressions().asInteger();
-        flushMode = SessionConfiguration.FlushMode.valueOf(context.getProperty(FLUSH_MODE).getValue());
-
-        getLogger().debug("Setting up Kudu connection...");
-        final KerberosCredentialsService credentialsService = context.getProperty(KERBEROS_CREDENTIALS_SERVICE).asControllerService(KerberosCredentialsService.class);
-        kuduClient = createClient(kuduMasters, credentialsService);
-        getLogger().debug("Kudu connection successfully initialized");
-    }
-
-    protected KuduClient createClient(final String masters, final KerberosCredentialsService credentialsService) throws LoginException {
-        if (credentialsService == null) {
-            return buildClient(masters);
-        }
-
-        final String keytab = credentialsService.getKeytab();
-        final String principal = credentialsService.getPrincipal();
-        kerberosUser = loginKerberosUser(principal, keytab);
-
-        final KerberosAction<KuduClient> kerberosAction = new KerberosAction<>(kerberosUser, () -> buildClient(masters), getLogger());
-        return kerberosAction.execute();
-    }
-
-    protected KuduClient buildClient(final String masters) {
-        return new KuduClient.KuduClientBuilder(masters).build();
-    }
-
-    protected KerberosUser loginKerberosUser(final String principal, final String keytab) throws LoginException {
-        final KerberosUser kerberosUser = new KerberosKeytabUser(principal, keytab);
-        kerberosUser.login();
-        return kerberosUser;
-    }
-
-    @OnStopped
-    public final void closeClient() throws KuduException, LoginException {
-        try {
-            if (kuduClient != null) {
-                getLogger().debug("Closing KuduClient");
-                kuduClient.close();
-                kuduClient = null;
-            }
-        } finally {
-            if (kerberosUser != null) {
-                kerberosUser.logout();
-                kerberosUser = null;
-            }
-        }
->>>>>>> de27ab94
     }
 
     @Override

/*
 * Licensed to the Apache Software Foundation (ASF) under one or more
 * contributor license agreements.  See the NOTICE file distributed with
 * this work for additional information regarding copyright ownership.
 * The ASF licenses this file to You under the Apache License, Version 2.0
 * (the "License"); you may not use this file except in compliance with
 * the License.  You may obtain a copy of the License at
 *
 *     http://www.apache.org/licenses/LICENSE-2.0
 *
 * Unless required by applicable law or agreed to in writing, software
 * distributed under the License is distributed on an "AS IS" BASIS,
 * WITHOUT WARRANTIES OR CONDITIONS OF ANY KIND, either express or implied.
 * See the License for the specific language governing permissions and
 * limitations under the License.
 */
package org.apache.nifi.processors.standard;

import org.apache.commons.lang3.StringUtils;
import org.apache.nifi.annotation.behavior.InputRequirement;
import org.apache.nifi.annotation.behavior.InputRequirement.Requirement;
import org.apache.nifi.annotation.behavior.Stateful;
import org.apache.nifi.annotation.behavior.TriggerSerially;
import org.apache.nifi.annotation.behavior.WritesAttribute;
import org.apache.nifi.annotation.behavior.WritesAttributes;
import org.apache.nifi.annotation.documentation.CapabilityDescription;
import org.apache.nifi.annotation.documentation.SeeAlso;
import org.apache.nifi.annotation.documentation.Tags;
import org.apache.nifi.annotation.lifecycle.OnScheduled;
import org.apache.nifi.components.PropertyDescriptor;
import org.apache.nifi.components.ValidationContext;
import org.apache.nifi.components.ValidationResult;
import org.apache.nifi.components.state.Scope;
import org.apache.nifi.components.state.StateManager;
import org.apache.nifi.components.state.StateMap;
import org.apache.nifi.dbcp.DBCPService;
import org.apache.nifi.flowfile.FlowFile;
import org.apache.nifi.logging.ComponentLog;
import org.apache.nifi.processor.ProcessContext;
import org.apache.nifi.processor.ProcessSession;
import org.apache.nifi.processor.ProcessSessionFactory;
import org.apache.nifi.processor.Relationship;
import org.apache.nifi.processor.exception.ProcessException;
import org.apache.nifi.processor.util.StandardValidators;
import org.apache.nifi.processors.standard.db.DatabaseAdapter;

import java.io.IOException;
import java.sql.Connection;
import java.sql.ResultSet;
import java.sql.ResultSetMetaData;
import java.sql.SQLException;
import java.sql.Statement;
import java.text.ParseException;
import java.util.ArrayList;
import java.util.Arrays;
import java.util.Collection;
import java.util.Collections;
import java.util.HashMap;
import java.util.HashSet;
import java.util.List;
import java.util.Map;
import java.util.Set;
import java.util.concurrent.TimeUnit;
import java.util.stream.IntStream;


@TriggerSerially
@InputRequirement(Requirement.INPUT_ALLOWED)
@Tags({"sql", "select", "jdbc", "query", "database", "fetch", "generate"})
@SeeAlso({QueryDatabaseTable.class, ExecuteSQL.class, ListDatabaseTables.class})
@CapabilityDescription("Generates SQL select queries that fetch \"pages\" of rows from a table. The partition size property, along with the table's row count, "
        + "determine the size and number of pages and generated FlowFiles. In addition, incremental fetching can be achieved by setting Maximum-Value Columns, "
        + "which causes the processor to track the columns' maximum values, thus only fetching rows whose columns' values exceed the observed maximums. This "
        + "processor is intended to be run on the Primary Node only.\n\n"
        + "This processor can accept incoming connections; the behavior of the processor is different whether incoming connections are provided:\n"
        + "  - If no incoming connection(s) are specified, the processor will generate SQL queries on the specified processor schedule. Expression Language is supported for many "
        + "fields, but no flow file attributes are available. However the properties will be evaluated using the Variable Registry.\n"
        + "  - If incoming connection(s) are specified and no flow file is available to a processor task, no work will be performed.\n"
        + "  - If incoming connection(s) are specified and a flow file is available to a processor task, the flow file's attributes may be used in Expression Language for such fields "
        + "as Table Name and others. However, the Max-Value Columns and Columns to Return fields must be empty or refer to columns that are available in each specified table.")
@Stateful(scopes = Scope.CLUSTER, description = "After performing a query on the specified table, the maximum values for "
        + "the specified column(s) will be retained for use in future executions of the query. This allows the Processor "
        + "to fetch only those records that have max values greater than the retained values. This can be used for "
        + "incremental fetching, fetching of newly added rows, etc. To clear the maximum values, clear the state of the processor "
        + "per the State Management documentation")
@WritesAttributes({
        @WritesAttribute(attribute = "generatetablefetch.sql.error", description = "If the processor has incoming connections, and processing an incoming flow file causes "
<<<<<<< HEAD
                + "a SQL Exception, the flow file is routed to failure and this attribute is set to the exception message."),
=======
        + "a SQL Exception, the flow file is routed to failure and this attribute is set to the exception message."),
>>>>>>> c324c9e2
        @WritesAttribute(attribute = "generatetablefetch.tableName", description = "The name of the database table to be queried."),
        @WritesAttribute(attribute = "generatetablefetch.columnNames", description = "The comma-separated list of column names used in the query."),
        @WritesAttribute(attribute = "generatetablefetch.whereClause", description = "Where clause used in the query to get the expected rows."),
        @WritesAttribute(attribute = "generatetablefetch.maxColumnNames", description = "The comma-separated list of column names used to keep track of data "
<<<<<<< HEAD
                + "that has been returned since the processor started running."),
=======
                    + "that has been returned since the processor started running."),
>>>>>>> c324c9e2
        @WritesAttribute(attribute = "generatetablefetch.limit", description = "The number of result rows to be fetched by the SQL statement."),
        @WritesAttribute(attribute = "generatetablefetch.offset", description = "Offset to be used to retrieve the corresponding partition.")
})
public class GenerateTableFetch extends AbstractDatabaseFetchProcessor {

    public static final PropertyDescriptor PARTITION_SIZE = new PropertyDescriptor.Builder()
            .name("gen-table-fetch-partition-size")
            .displayName("Partition Size")
            .description("The number of result rows to be fetched by each generated SQL statement. The total number of rows in "
                    + "the table divided by the partition size gives the number of SQL statements (i.e. FlowFiles) generated. A "
                    + "value of zero indicates that a single FlowFile is to be generated whose SQL statement will fetch all rows "
                    + "in the table.")
            .defaultValue("10000")
            .required(true)
            .expressionLanguageSupported(true)
            .addValidator(StandardValidators.NON_NEGATIVE_INTEGER_VALIDATOR)
            .build();

    public static final Relationship REL_FAILURE = new Relationship.Builder()
            .name("failure")
            .description("This relationship is only used when SQL query execution (using an incoming FlowFile) failed. The incoming FlowFile will be penalized and routed to this relationship. "
                    + "If no incoming connection(s) are specified, this relationship is unused.").build();

    public static final PropertyDescriptor AUTO_INCREMENT_KEY = new PropertyDescriptor.Builder()
            .name("gen-table-fetch-partition-index")
            .displayName("AUTO_INCREMENT(index) column name")
            .description("The column has AUTO_INCREMENT attribute and index."
                    + "If there is a column with AUTO_INCREMENT property and index in the database, we can use index instead of using OFFSET."
                    + "The value must start by 1")
            .defaultValue("null")
            .addValidator(StandardValidators.NON_EMPTY_VALIDATOR)
            .required(true)
            .expressionLanguageSupported(false)
            .build();

    public GenerateTableFetch() {
        final Set<Relationship> r = new HashSet<>();
        r.add(REL_SUCCESS);
        r.add(REL_FAILURE);
        relationships = Collections.unmodifiableSet(r);

        final List<PropertyDescriptor> pds = new ArrayList<>();
        pds.add(DBCP_SERVICE);
        pds.add(DB_TYPE);
        pds.add(TABLE_NAME);
        pds.add(COLUMN_NAMES);
        pds.add(MAX_VALUE_COLUMN_NAMES);
        pds.add(QUERY_TIMEOUT);
        pds.add(PARTITION_SIZE);
        pds.add(AUTO_INCREMENT_KEY);
        propDescriptors = Collections.unmodifiableList(pds);
    }

    @Override
    public Set<Relationship> getRelationships() {
        return relationships;
    }

    @Override
    protected List<PropertyDescriptor> getSupportedPropertyDescriptors() {
        return propDescriptors;
    }

    @Override
    protected Collection<ValidationResult> customValidate(ValidationContext validationContext) {
        return super.customValidate(validationContext);
    }

    @Override
    @OnScheduled
    public void setup(final ProcessContext context) {
        // Pre-fetch the column types if using a static table name and max-value columns
        if (!isDynamicTableName && !isDynamicMaxValues) {
            super.setup(context);
        }
    }

    @Override
    public void onTrigger(final ProcessContext context, final ProcessSessionFactory sessionFactory) throws ProcessException {
        ProcessSession session = sessionFactory.createSession();

        FlowFile fileToProcess = null;
        if (context.hasIncomingConnection()) {
            fileToProcess = session.get();

            if (fileToProcess == null) {
                // Incoming connection with no flow file available, do no work (see capability description)
                return;
            }
        }

        final ComponentLog logger = getLogger();

        final DBCPService dbcpService = context.getProperty(DBCP_SERVICE).asControllerService(DBCPService.class);
        final DatabaseAdapter dbAdapter = dbAdapters.get(context.getProperty(DB_TYPE).getValue());

        final String tableName = context.getProperty(TABLE_NAME).evaluateAttributeExpressions(fileToProcess).getValue();
        final String columnNames = context.getProperty(COLUMN_NAMES).evaluateAttributeExpressions(fileToProcess).getValue();
        final String maxValueColumnNames = context.getProperty(MAX_VALUE_COLUMN_NAMES).evaluateAttributeExpressions(fileToProcess).getValue();
        final int partitionSize = context.getProperty(PARTITION_SIZE).evaluateAttributeExpressions(fileToProcess).asInteger();
        final String indexValue =context.getProperty(AUTO_INCREMENT_KEY).evaluateAttributeExpressions(fileToProcess).getValue();

        final StateManager stateManager = context.getStateManager();
        final StateMap stateMap;

        try {
            stateMap = stateManager.getState(Scope.CLUSTER);
        } catch (final IOException ioe) {
            logger.error("Failed to retrieve observed maximum values from the State Manager. Will not perform "
                    + "query until this is accomplished.", ioe);
            context.yield();
            return;
        }
        try {
            // Make a mutable copy of the current state property map. This will be updated by the result row callback, and eventually
            // set as the current state map (after the session has been committed)
            final Map<String, String> statePropertyMap = new HashMap<>(stateMap.toMap());

            // Build a WHERE clause with maximum-value columns (if they exist), and a list of column names that will contain MAX(<column>) aliases. The
            // executed SQL query will retrieve the count of all records after the filter(s) have been applied, as well as the new maximum values for the
            // specified columns. This allows the processor to generate the correctly partitioned SQL statements as well as to update the state with the
            // latest observed maximum values.
            String whereClause = null;
            List<String> maxValueColumnNameList = StringUtils.isEmpty(maxValueColumnNames)
                    ? new ArrayList<>(0)
                    : Arrays.asList(maxValueColumnNames.split("\\s*,\\s*"));
            List<String> maxValueClauses = new ArrayList<>(maxValueColumnNameList.size());

            String columnsClause = null;
            List<String> maxValueSelectColumns = new ArrayList<>(maxValueColumnNameList.size() + 1);
            maxValueSelectColumns.add("COUNT(*)");

            // For each maximum-value column, get a WHERE filter and a MAX(column) alias
            IntStream.range(0, maxValueColumnNameList.size()).forEach((index) -> {
                String colName = maxValueColumnNameList.get(index);
                maxValueSelectColumns.add("MAX(" + colName + ") " + colName);
                final String fullyQualifiedStateKey = getStateKey(tableName, colName);
                String maxValue = statePropertyMap.get(fullyQualifiedStateKey);
                if (StringUtils.isEmpty(maxValue) && !isDynamicTableName) {
                    // If the table name is static and the fully-qualified key was not found, try just the column name
                    maxValue = statePropertyMap.get(getStateKey(null, colName));
                }
                if (!StringUtils.isEmpty(maxValue)) {
                    Integer type = columnTypeMap.get(fullyQualifiedStateKey);
                    if (type == null && !isDynamicTableName) {
                        // If the table name is static and the fully-qualified key was not found, try just the column name
                        type = columnTypeMap.get(getStateKey(null, colName));
                    }
                    if (type == null) {
                        // This shouldn't happen as we are populating columnTypeMap when the processor is scheduled or when the first maximum is observed
                        throw new IllegalArgumentException("No column type found for: " + colName);
                    }
                    // Add a condition for the WHERE clause
                    maxValueClauses.add(colName + (index == 0 ? " > " : " >= ") + getLiteralByType(type, maxValue, dbAdapter.getName()));
                }
            });

            whereClause = StringUtils.join(maxValueClauses, " AND ");
            columnsClause = StringUtils.join(maxValueSelectColumns, ", ");

            // Build a SELECT query with maximum-value columns (if present)
            final String selectQuery = dbAdapter.getSelectStatement(tableName, columnsClause, whereClause, null, null, null);
            long rowCount = 0;

            try (final Connection con = dbcpService.getConnection();
                 final Statement st = con.createStatement()) {

                final Integer queryTimeout = context.getProperty(QUERY_TIMEOUT).evaluateAttributeExpressions(fileToProcess).asTimePeriod(TimeUnit.SECONDS).intValue();
                st.setQueryTimeout(queryTimeout); // timeout in seconds

                logger.debug("Executing {}", new Object[]{selectQuery});
                ResultSet resultSet;

                resultSet = st.executeQuery(selectQuery);
                String newMaxValue=null;
                if (resultSet.next()) {
                    // Total row count is in the first column
                    rowCount = resultSet.getLong(1);

                    // Update the state map with the newly-observed maximum values
                    ResultSetMetaData rsmd = resultSet.getMetaData();
                    for (int i = 2; i <= rsmd.getColumnCount(); i++) {
                        //Some JDBC drivers consider the columns name and label to be very different things.
                        // Since this column has been aliased lets check the label first,
                        // if there is no label we'll use the column name.
                        String resultColumnName = (StringUtils.isNotEmpty(rsmd.getColumnLabel(i))?rsmd.getColumnLabel(i):rsmd.getColumnName(i)).toLowerCase();
                        String fullyQualifiedStateKey = getStateKey(tableName, resultColumnName);
                        String resultColumnCurrentMax = statePropertyMap.get(fullyQualifiedStateKey);
                        if (StringUtils.isEmpty(resultColumnCurrentMax) && !isDynamicTableName) {
                            // If we can't find the value at the fully-qualified key name and the table name is static, it is possible (under a previous scheme)
                            // the value has been stored under a key that is only the column name. Fall back to check the column name; either way, when a new
                            // maximum value is observed, it will be stored under the fully-qualified key from then on.
                            resultColumnCurrentMax = statePropertyMap.get(resultColumnName);
                        }

                        int type = rsmd.getColumnType(i);
                        if (isDynamicTableName) {
                            // We haven't pre-populated the column type map if the table name is dynamic, so do it here
                            columnTypeMap.put(fullyQualifiedStateKey, type);
                        }
                        try {
                             newMaxValue = getMaxValueFromRow(resultSet, i, type, resultColumnCurrentMax, dbAdapter.getName());
                            if (newMaxValue != null) {
                                statePropertyMap.put(fullyQualifiedStateKey, newMaxValue);
                            }
                        } catch (ParseException | IOException pie) {
                            // Fail the whole thing here before we start creating flow files and such
                            throw new ProcessException(pie);
                        }

                    }
                } else {
                    // Something is very wrong here, one row (even if count is zero) should be returned
                    throw new SQLException("No rows returned from metadata query: " + selectQuery);
                }

                final long numberOfFetches = (partitionSize == 0) ? rowCount : (rowCount / partitionSize) + (rowCount % partitionSize == 0 ? 0 : 1);

                // Generate SQL statements to read "pages" of data
                for (long i = 0; i < numberOfFetches; i++) {
                    long limit = partitionSize == 0 ? null : partitionSize;
                    long offset = partitionSize == 0 ? null : i * partitionSize;
                    final String maxColumnNames = StringUtils.join(maxValueColumnNameList, ", ");
                    final String query = dbAdapter.getSelectStatement(tableName, columnNames, whereClause, maxColumnNames, limit, offset);
                    FlowFile sqlFlowFile = (fileToProcess == null) ? session.create() : session.create(fileToProcess);
                    sqlFlowFile = session.write(sqlFlowFile, out -> out.write(query.getBytes()));
                    sqlFlowFile = session.putAttribute(sqlFlowFile, "generatetablefetch.tableName", tableName);
                    if (columnNames != null) {
                        sqlFlowFile = session.putAttribute(sqlFlowFile, "generatetablefetch.columnNames", columnNames);
                    }
<<<<<<< HEAD
                    if(!"null".equals(indexValue)){
                        if(Integer.parseInt(newMaxValue)<limit*i)
                        {
                            whereClause = indexValue + " >= " + limit * i;
                        }else{
                            whereClause = indexValue + " >= " +newMaxValue;
                        }
                        
                        sqlFlowFile = session.putAttribute(sqlFlowFile, "generatetablefetch.whereClause", whereClause);
                    }
                    else if (StringUtils.isNotBlank(whereClause)) {
=======
                    if (StringUtils.isNotBlank(whereClause)) {
>>>>>>> c324c9e2
                        sqlFlowFile = session.putAttribute(sqlFlowFile, "generatetablefetch.whereClause", whereClause);
                    }
                    if (StringUtils.isNotBlank(maxColumnNames)) {
                        sqlFlowFile = session.putAttribute(sqlFlowFile, "generatetablefetch.maxColumnNames", maxColumnNames);
                    }
                    sqlFlowFile = session.putAttribute(sqlFlowFile, "generatetablefetch.limit", String.valueOf(limit));
<<<<<<< HEAD
                    if (partitionSize != 0&&"null".equals(indexValue)) {
=======
                    if (partitionSize != 0) {
>>>>>>> c324c9e2
                        sqlFlowFile = session.putAttribute(sqlFlowFile, "generatetablefetch.offset", String.valueOf(offset));
                    }
                    session.transfer(sqlFlowFile, REL_SUCCESS);
                }

                if (fileToProcess != null) {
                    session.remove(fileToProcess);
                }
            } catch (SQLException e) {
                if (fileToProcess != null) {
                    logger.error("Unable to execute SQL select query {} due to {}, routing {} to failure", new Object[]{selectQuery, e, fileToProcess});
                    fileToProcess = session.putAttribute(fileToProcess, "generatetablefetch.sql.error", e.getMessage());
                    session.transfer(fileToProcess, REL_FAILURE);

                } else {
                    logger.error("Unable to execute SQL select query {} due to {}", new Object[]{selectQuery, e});
                    throw new ProcessException(e);
                }
            }

            session.commit();
            try {
                // Update the state
                stateManager.setState(statePropertyMap, Scope.CLUSTER);
            } catch (IOException ioe) {
                logger.error("{} failed to update State Manager, observed maximum values will not be recorded. "
                                + "Also, any generated SQL statements may be duplicated.",
                        new Object[]{this, ioe});
            }
        } catch (final ProcessException pe) {
            // Log the cause of the ProcessException if it is available
            Throwable t = (pe.getCause() == null ? pe : pe.getCause());
            logger.error("Error during processing: {}", new Object[]{t.getMessage()}, t);
            session.rollback();
            context.yield();
        }
    }
}<|MERGE_RESOLUTION|>--- conflicted
+++ resolved
@@ -85,20 +85,12 @@
         + "per the State Management documentation")
 @WritesAttributes({
         @WritesAttribute(attribute = "generatetablefetch.sql.error", description = "If the processor has incoming connections, and processing an incoming flow file causes "
-<<<<<<< HEAD
-                + "a SQL Exception, the flow file is routed to failure and this attribute is set to the exception message."),
-=======
         + "a SQL Exception, the flow file is routed to failure and this attribute is set to the exception message."),
->>>>>>> c324c9e2
         @WritesAttribute(attribute = "generatetablefetch.tableName", description = "The name of the database table to be queried."),
         @WritesAttribute(attribute = "generatetablefetch.columnNames", description = "The comma-separated list of column names used in the query."),
         @WritesAttribute(attribute = "generatetablefetch.whereClause", description = "Where clause used in the query to get the expected rows."),
         @WritesAttribute(attribute = "generatetablefetch.maxColumnNames", description = "The comma-separated list of column names used to keep track of data "
-<<<<<<< HEAD
                 + "that has been returned since the processor started running."),
-=======
-                    + "that has been returned since the processor started running."),
->>>>>>> c324c9e2
         @WritesAttribute(attribute = "generatetablefetch.limit", description = "The number of result rows to be fetched by the SQL statement."),
         @WritesAttribute(attribute = "generatetablefetch.offset", description = "Offset to be used to retrieve the corresponding partition.")
 })
@@ -329,7 +321,6 @@
                     if (columnNames != null) {
                         sqlFlowFile = session.putAttribute(sqlFlowFile, "generatetablefetch.columnNames", columnNames);
                     }
-<<<<<<< HEAD
                     if(!"null".equals(indexValue)){
                         if(Integer.parseInt(newMaxValue)<limit*i)
                         {
@@ -341,20 +332,15 @@
                         sqlFlowFile = session.putAttribute(sqlFlowFile, "generatetablefetch.whereClause", whereClause);
                     }
                     else if (StringUtils.isNotBlank(whereClause)) {
-=======
-                    if (StringUtils.isNotBlank(whereClause)) {
->>>>>>> c324c9e2
+
                         sqlFlowFile = session.putAttribute(sqlFlowFile, "generatetablefetch.whereClause", whereClause);
                     }
                     if (StringUtils.isNotBlank(maxColumnNames)) {
                         sqlFlowFile = session.putAttribute(sqlFlowFile, "generatetablefetch.maxColumnNames", maxColumnNames);
                     }
                     sqlFlowFile = session.putAttribute(sqlFlowFile, "generatetablefetch.limit", String.valueOf(limit));
-<<<<<<< HEAD
                     if (partitionSize != 0&&"null".equals(indexValue)) {
-=======
-                    if (partitionSize != 0) {
->>>>>>> c324c9e2
+
                         sqlFlowFile = session.putAttribute(sqlFlowFile, "generatetablefetch.offset", String.valueOf(offset));
                     }
                     session.transfer(sqlFlowFile, REL_SUCCESS);

--- conflicted
+++ resolved
@@ -148,11 +148,7 @@
         .addValidator(StandardValidators.NON_NEGATIVE_INTEGER_VALIDATOR)
         .build();
 
-<<<<<<< HEAD
     // Per RFC 7235, 2617, and 2616.
-=======
- // Per RFC 7235, 2617, and 2616.
->>>>>>> ee37f81b
     // basic-credentials = base64-user-pass
     // base64-user-pass = userid ":" password
     // userid = *<TEXT excluding ":">
@@ -167,11 +163,7 @@
     public static final PropertyDescriptor PROP_BASIC_AUTH_USERNAME = new PropertyDescriptor.Builder()
             .name("Basic Authentication Username")
             .displayName("Basic Authentication Username")
-<<<<<<< HEAD
             .description("The username to be used by the client to authenticate against the Remote URL.  Cannot include control characters (0-31), ':', or DEL (127). Only works when SSL is enabled")
-=======
-            .description("The username to be used by the client to authenticate against the Remote URL.  Cannot include control characters (0-31), ':', or DEL (127).")
->>>>>>> ee37f81b
             .required(false)
             .expressionLanguageSupported(true)
             .addValidator(StandardValidators.createRegexMatchingValidator(Pattern.compile("^[\\x20-\\x39\\x3b-\\x7e\\x80-\\xff]+$")))
@@ -180,11 +172,7 @@
     public static final PropertyDescriptor PROP_BASIC_AUTH_PASSWORD = new PropertyDescriptor.Builder()
             .name("Basic Authentication Password")
             .displayName("Basic Authentication Password")
-<<<<<<< HEAD
             .description("The password to be used by the client to authenticate against the Remote URL. Only works when SSL is enabled")
-=======
-            .description("The password to be used by the client to authenticate against the Remote URL.")
->>>>>>> ee37f81b
             .required(false)
             .sensitive(true)
             .expressionLanguageSupported(true)
@@ -313,15 +301,12 @@
         final int port = context.getProperty(PORT).evaluateAttributeExpressions().asInteger();
         
         ConstraintSecurityHandler security = null;
-<<<<<<< HEAD
-=======
         if (!authenticationUsername.isEmpty())
         {
 	        security = basicAuth(authenticationUsername,authenticationPassword,"Forbidden");
 	        server.setHandler(security);
 	        server.addBean(security.getLoginService());
         }
->>>>>>> ee37f81b
 
         final ServerConnector connector;
         final HttpConfiguration httpConfiguration = new HttpConfiguration();
@@ -352,11 +337,7 @@
         // add the connector to the server
         server.setConnectors(new Connector[] {connector});
 
-<<<<<<< HEAD
         final ServletContextHandler contextHandler = new ServletContextHandler(security != null ? security : server, "/", true, keystorePath != null);
-=======
-        final ServletContextHandler contextHandler = new ServletContextHandler(security != null ? security : server, "/", true, (security != null || keystorePath != null));
->>>>>>> ee37f81b
         for (final Class<? extends Servlet> cls : getServerClasses()) {
             final Path path = cls.getAnnotation(Path.class);
             // Note: servlets must have a path annotation - this will NPE otherwise

--- conflicted
+++ resolved
@@ -38,16 +38,13 @@
     private final String schemaName;
     private final String tableName;
 
-<<<<<<< HEAD
-    public TableSchema(final String tableName, final List<ColumnDescription> columnDescriptions, final boolean translateColumnNames,
-                       final TranslationStrategy translationStrategy,String translationRegex,
-                       final Set<String> primaryKeyColumnNames, final String quotedIdentifierString) {
-=======
     public TableSchema(final String catalogName, final String schemaName, final String tableName, final List<ColumnDescription> columnDescriptions, final boolean translateColumnNames,
                         final Set<String> primaryKeyColumnNames, final String quotedIdentifierString) {
         this.catalogName = catalogName;
         this.schemaName = schemaName;
->>>>>>> 12f736a6
+    public TableSchema(final String tableName, final List<ColumnDescription> columnDescriptions, final boolean translateColumnNames,
+                       final TranslationStrategy translationStrategy,String translationRegex,
+                       final Set<String> primaryKeyColumnNames, final String quotedIdentifierString) {
         this.tableName = tableName;
         this.columns = new LinkedHashMap<>();
         this.primaryKeyColumnNames = primaryKeyColumnNames;
@@ -148,11 +145,8 @@
                 }
             }
 
-<<<<<<< HEAD
             return new TableSchema(tableName, cols, translateColumnNames,translationStrategy,translationRegex, primaryKeyColumns, dmd.getIdentifierQuoteString());
-=======
             return new TableSchema(catalog, schema, tableName, cols, translateColumnNames, primaryKeyColumns, dmd.getIdentifierQuoteString());
->>>>>>> 12f736a6
         }
     }
 

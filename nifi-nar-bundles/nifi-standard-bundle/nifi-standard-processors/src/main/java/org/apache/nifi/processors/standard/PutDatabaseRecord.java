--- conflicted
+++ resolved
@@ -266,7 +266,15 @@
             .expressionLanguageSupported(ExpressionLanguageScope.VARIABLE_REGISTRY)
             .build();
 
-<<<<<<< HEAD
+    static final PropertyDescriptor TABLE_SCHEMA_CACHE_SIZE = new PropertyDescriptor.Builder()
+            .name("table-schema-cache-size")
+            .displayName("Table Schema Cache Size")
+            .description("Specifies how many Table Schemas should be cached")
+            .addValidator(StandardValidators.NON_NEGATIVE_INTEGER_VALIDATOR)
+            .defaultValue("100")
+            .required(true)
+            .build();
+
     static final PropertyDescriptor MAX_BATCH_SIZE = new PropertyDescriptor.Builder()
             .name("put-db-record-max-batch-size")
             .displayName("Maximum Batch Size")
@@ -277,21 +285,6 @@
             .addValidator(StandardValidators.NON_NEGATIVE_INTEGER_VALIDATOR)
             .expressionLanguageSupported(ExpressionLanguageScope.FLOWFILE_ATTRIBUTES)
             .build();
-
-    protected static List<PropertyDescriptor> propDescriptors;
-
-    private final Map<SchemaKey, TableSchema> schemaCache = new LinkedHashMap<SchemaKey, TableSchema>(100) {
-        private static final long serialVersionUID = 1L;
-=======
-    static final PropertyDescriptor TABLE_SCHEMA_CACHE_SIZE = new PropertyDescriptor.Builder()
-            .name("table-schema-cache-size")
-            .displayName("Table Schema Cache Size")
-            .description("Specifies how many Table Schemas should be cached")
-            .addValidator(StandardValidators.NON_NEGATIVE_INTEGER_VALIDATOR)
-            .defaultValue("100")
-            .required(true)
-            .build();
->>>>>>> 878a0b8b
 
     protected static List<PropertyDescriptor> propDescriptors;
 
@@ -320,11 +313,8 @@
         pds.add(QUOTED_TABLE_IDENTIFIER);
         pds.add(QUERY_TIMEOUT);
         pds.add(RollbackOnFailure.ROLLBACK_ON_FAILURE);
-<<<<<<< HEAD
+        pds.add(TABLE_SCHEMA_CACHE_SIZE);
         pds.add(MAX_BATCH_SIZE);
-=======
-        pds.add(TABLE_SCHEMA_CACHE_SIZE);
->>>>>>> 878a0b8b
 
         propDescriptors = Collections.unmodifiableList(pds);
     }

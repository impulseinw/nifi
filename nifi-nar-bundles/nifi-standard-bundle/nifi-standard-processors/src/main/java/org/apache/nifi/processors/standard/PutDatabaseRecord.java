--- conflicted
+++ resolved
@@ -112,12 +112,8 @@
         + "will be used to determine the type of statement (INSERT, UPDATE, DELETE, SQL, etc.) to generate and execute.")
 @WritesAttribute(attribute = PutDatabaseRecord.PUT_DATABASE_RECORD_ERROR, description = "If an error occurs during processing, the flow file will be routed to failure or retry, and this attribute "
         + "will be populated with the cause of the error.")
-<<<<<<< HEAD
+@UseCase(description = "Insert records into a database")
 public class PutDatabaseRecord extends AbstractProcessor implements ColumnNameNormalizer {
-=======
-@UseCase(description = "Insert records into a database")
-public class PutDatabaseRecord extends AbstractProcessor {
->>>>>>> 50efc55d
 
     public static final String UPDATE_TYPE = "UPDATE";
     public static final String INSERT_TYPE = "INSERT";
@@ -187,26 +183,24 @@
             .build();
 
     static final PropertyDescriptor STATEMENT_TYPE_RECORD_PATH = new Builder()
-            .name("Statement Type Record Path")
-            .displayName("Statement Type Record Path")
-            .description("Specifies a RecordPath to evaluate against each Record in order to determine the Statement Type. The RecordPath should equate to either INSERT, UPDATE, UPSERT, or DELETE.")
-            .required(true)
-            .addValidator(new RecordPathValidator())
-            .expressionLanguageSupported(NONE)
-            .dependsOn(STATEMENT_TYPE, USE_RECORD_PATH)
-            .build();
+        .name("Statement Type Record Path")
+        .displayName("Statement Type Record Path")
+        .description("Specifies a RecordPath to evaluate against each Record in order to determine the Statement Type. The RecordPath should equate to either INSERT, UPDATE, UPSERT, or DELETE.")
+        .required(true)
+        .addValidator(new RecordPathValidator())
+        .expressionLanguageSupported(NONE)
+        .dependsOn(STATEMENT_TYPE, USE_RECORD_PATH)
+        .build();
 
     static final PropertyDescriptor DATA_RECORD_PATH = new Builder()
-            .name("Data Record Path")
-            .displayName("Data Record Path")
-            .description("If specified, this property denotes a RecordPath that will be evaluated against each " +
-                    "incoming Record and the Record that results from evaluating the RecordPath will be sent to" +
-                    " the database instead of sending the entire incoming Record. If not specified, the entire " +
-                    "incoming Record will be published to the database.")
-            .required(false)
-            .addValidator(new RecordPathValidator())
-            .expressionLanguageSupported(NONE)
-            .build();
+        .name("Data Record Path")
+        .displayName("Data Record Path")
+        .description("If specified, this property denotes a RecordPath that will be evaluated against each incoming Record and the Record that results from evaluating the RecordPath will be sent to" +
+            " the database instead of sending the entire incoming Record. If not specified, the entire incoming Record will be published to the database.")
+        .required(false)
+        .addValidator(new RecordPathValidator())
+        .expressionLanguageSupported(NONE)
+        .build();
 
     static final PropertyDescriptor DBCP_SERVICE = new Builder()
             .name("put-db-record-dcbp-service")
@@ -390,14 +384,14 @@
         });
 
         DB_TYPE = new Builder()
-                .name("db-type")
-                .displayName("Database Type")
-                .description("The type/flavor of database, used for generating database-specific code. In many cases the Generic type "
-                        + "should suffice, but some databases (such as Oracle) require custom SQL clauses. ")
-                .allowableValues(dbAdapterValues.toArray(new AllowableValue[0]))
-                .defaultValue("Generic")
-                .required(false)
-                .build();
+            .name("db-type")
+            .displayName("Database Type")
+            .description("The type/flavor of database, used for generating database-specific code. In many cases the Generic type "
+                + "should suffice, but some databases (such as Oracle) require custom SQL clauses. ")
+            .allowableValues(dbAdapterValues.toArray(new AllowableValue[0]))
+            .defaultValue("Generic")
+            .required(false)
+            .build();
 
         final Set<Relationship> r = new HashSet<>();
         r.add(REL_SUCCESS);
@@ -455,14 +449,15 @@
         DatabaseAdapter databaseAdapter = dbAdapters.get(validationContext.getProperty(DB_TYPE).getValue());
         String statementType = validationContext.getProperty(STATEMENT_TYPE).getValue();
         if ((UPSERT_TYPE.equals(statementType) && !databaseAdapter.supportsUpsert())
-                || (INSERT_IGNORE_TYPE.equals(statementType) && !databaseAdapter.supportsInsertIgnore())) {
+            || (INSERT_IGNORE_TYPE.equals(statementType) && !databaseAdapter.supportsInsertIgnore())) {
             validationResults.add(new ValidationResult.Builder()
-                    .subject(STATEMENT_TYPE.getDisplayName())
-                    .valid(false)
-                    .explanation(databaseAdapter.getName() + " does not support " + statementType)
-                    .build()
+                .subject(STATEMENT_TYPE.getDisplayName())
+                .valid(false)
+                .explanation(databaseAdapter.getName() + " does not support " + statementType)
+                .build()
             );
         }
+
         return validationResults;
     }
 
@@ -537,7 +532,7 @@
             if (rollbackOnFailure) {
                 session.rollback();
             } else {
-                flowFile = session.putAttribute(flowFile, PUT_DATABASE_RECORD_ERROR, (e.getMessage() == null ? "Unknown" : e.getMessage()));
+                flowFile = session.putAttribute(flowFile, PUT_DATABASE_RECORD_ERROR, (e.getMessage() == null ? "Unknown": e.getMessage()));
                 session.transfer(flowFile, relationship);
             }
 
@@ -623,7 +618,7 @@
 
     private void executeDML(final ProcessContext context, final ProcessSession session, final FlowFile flowFile,
                             final Connection con, final RecordReader recordReader, final String explicitStatementType, final DMLSettings settings)
-            throws IllegalArgumentException, MalformedRecordException, IOException, SQLException {
+        throws IllegalArgumentException, MalformedRecordException, IOException, SQLException {
 
         final ComponentLog log = getLogger();
 
@@ -667,7 +662,7 @@
         }
 
         // build the fully qualified table name
-        final String fqTableName = generateTableName(settings, catalog, schemaName, tableName, tableSchema);
+        final String fqTableName =  generateTableName(settings, catalog, schemaName, tableName, tableSchema);
 
         final Map<String, PreparedSqlAndColumns> preparedSql = new HashMap<>();
         int currentBatchSize = 0;
@@ -730,7 +725,7 @@
                     if (currentBatchSize > 0 && ps != lastPreparedStatement && lastPreparedStatement != null) {
                         batchIndex++;
                         log.debug("Executing query {} because Statement Type changed between Records for {}; fieldIndexes: {}; batch index: {}; batch size: {}",
-                                sql, flowFile, fieldIndexes, batchIndex, currentBatchSize);
+                            sql, flowFile, fieldIndexes, batchIndex, currentBatchSize);
                         lastPreparedStatement.executeBatch();
 
                         session.adjustCounter("Batches Executed", 1, false);
@@ -742,6 +737,7 @@
                     final List<DataType> dataTypes = currentRecord.getSchema().getDataTypes();
                     final RecordSchema recordSchema = currentRecord.getSchema();
                     final Map<String, ColumnDescription> columns = tableSchema.getColumns();
+
                     int deleteIndex = 0;
                     for (int i = 0; i < fieldIndexes.size(); i++) {
                         final int currentFieldIndex = fieldIndexes.get(i);
@@ -832,7 +828,7 @@
                     if (++currentBatchSize == maxBatchSize) {
                         batchIndex++;
                         log.debug("Executing query {} because batch reached max size for {}; fieldIndexes: {}; batch index: {}; batch size: {}",
-                                sql, flowFile, fieldIndexes, batchIndex, currentBatchSize);
+                            sql, flowFile, fieldIndexes, batchIndex, currentBatchSize);
                         session.adjustCounter("Batches Executed", 1, false);
                         ps.executeBatch();
                         currentBatchSize = 0;
@@ -861,7 +857,7 @@
                             ps.setNull(index, Types.BLOB);
                             return;
                         } catch (SQLException e) {
-                            throw new IOException("Unable to setNull() on prepared statement", e);
+                            throw new IOException("Unable to setNull() on prepared statement" , e);
                         }
                     } else {
                         throw new IOException("Expected BLOB to be of type byte[] but is instead " + value.getClass().getName());
@@ -904,7 +900,7 @@
                             ps.setNull(index, Types.BLOB);
                             return;
                         } catch (SQLException e) {
-                            throw new IOException("Unable to setNull() on prepared statement", e);
+                            throw new IOException("Unable to setNull() on prepared statement" , e);
                         }
                     } else {
                         throw new IOException("Expected VARBINARY/LONGVARBINARY to be of type byte[] but is instead " + value.getClass().getName());
@@ -941,7 +937,7 @@
                     ps.setObject(index, value, sqlType);
                 }
             } catch (SQLException e) {
-                throw new IOException("Unable to setObject() with value " + value + " at index " + index + " of type " + sqlType, e);
+                throw new IOException("Unable to setObject() with value " + value + " at index " + index + " of type " + sqlType , e);
             }
         }
     }
@@ -961,7 +957,7 @@
             final RecordFieldType fieldType = fieldValue.getField().getDataType().getFieldType();
             if (fieldType != RecordFieldType.RECORD) {
                 throw new ProcessException("RecordPath " + dataRecordPath.getPath() + " evaluated against Record expected to return one or more Records but encountered field of type" +
-                        " " + fieldType);
+                    " " + fieldType);
             }
         }
 
@@ -1136,7 +1132,7 @@
 
     SqlAndIncludedColumns generateUpsert(final RecordSchema recordSchema, final String tableName, final String updateKeys,
                                          final TableSchema tableSchema, final DMLSettings settings)
-            throws IllegalArgumentException, SQLException, MalformedRecordException {
+        throws IllegalArgumentException, SQLException, MalformedRecordException {
 
         checkValuesForRequiredColumns(recordSchema, tableSchema, settings);
 
@@ -1513,8 +1509,7 @@
             SchemaKey schemaKey = (SchemaKey) o;
 
             if (catalog != null ? !catalog.equals(schemaKey.catalog) : schemaKey.catalog != null) return false;
-            if (schemaName != null ? !schemaName.equals(schemaKey.schemaName) : schemaKey.schemaName != null)
-                return false;
+            if (schemaName != null ? !schemaName.equals(schemaKey.schemaName) : schemaKey.schemaName != null) return false;
             return tableName.equals(schemaKey.tableName);
         }
     }
@@ -1627,5 +1622,4 @@
         }
     }
 
-
 }
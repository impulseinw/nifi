/*
 * Licensed to the Apache Software Foundation (ASF) under one or more
 * contributor license agreements.  See the NOTICE file distributed with
 * this work for additional information regarding copyright ownership.
 * The ASF licenses this file to You under the Apache License, Version 2.0
 * (the "License"); you may not use this file except in compliance with
 * the License.  You may obtain a copy of the License at
 *
 *     http://www.apache.org/licenses/LICENSE-2.0
 *
 * Unless required by applicable law or agreed to in writing, software
 * distributed under the License is distributed on an "AS IS" BASIS,
 * WITHOUT WARRANTIES OR CONDITIONS OF ANY KIND, either express or implied.
 * See the License for the specific language governing permissions and
 * limitations under the License.
 */
package org.apache.nifi.processors.hadoop;

import org.apache.commons.io.IOUtils;
import org.apache.hadoop.conf.Configuration;
import org.apache.hadoop.fs.FileSystem;
import org.apache.hadoop.fs.Path;
import org.apache.hadoop.io.compress.BZip2Codec;
import org.apache.hadoop.io.compress.CompressionCodecFactory;
import org.apache.hadoop.io.compress.DefaultCodec;
import org.apache.hadoop.io.compress.GzipCodec;
import org.apache.hadoop.io.compress.Lz4Codec;
import org.apache.hadoop.io.compress.SnappyCodec;
import org.apache.hadoop.net.NetUtils;
import org.apache.hadoop.security.UserGroupInformation;
import org.apache.nifi.annotation.lifecycle.OnScheduled;
import org.apache.nifi.annotation.lifecycle.OnStopped;
import org.apache.nifi.components.PropertyDescriptor;
import org.apache.nifi.components.ValidationContext;
import org.apache.nifi.components.ValidationResult;
import org.apache.nifi.components.Validator;
import org.apache.nifi.hadoop.KerberosProperties;
import org.apache.nifi.hadoop.SecurityUtil;
import org.apache.nifi.processor.AbstractProcessor;
import org.apache.nifi.processor.ProcessContext;
import org.apache.nifi.processor.ProcessorInitializationContext;
import org.apache.nifi.processor.exception.ProcessException;
import org.apache.nifi.processor.util.StandardValidators;
import org.apache.nifi.util.StringUtils;

import javax.net.SocketFactory;

import java.io.File;
import java.io.IOException;
import java.lang.ref.WeakReference;
import java.net.InetSocketAddress;
import java.net.Socket;
import java.net.URI;
import java.security.PrivilegedExceptionAction;
import java.util.ArrayList;
import java.util.Collection;
import java.util.Collections;
import java.util.List;
import java.util.Map;
import java.util.WeakHashMap;
import java.util.concurrent.TimeUnit;
import java.util.concurrent.atomic.AtomicReference;

/**
 * This is a base class that is helpful when building processors interacting with HDFS.
 */
public abstract class AbstractHadoopProcessor extends AbstractProcessor {
    /**
     * Compression Type Enum
     */
    public enum CompressionType {
        NONE,
        DEFAULT,
        BZIP,
        GZIP,
        LZ4,
        SNAPPY,
        AUTOMATIC;

        @Override
        public String toString() {
            switch (this) {
                case NONE: return "NONE";
                case DEFAULT: return DefaultCodec.class.getName();
                case BZIP: return BZip2Codec.class.getName();
                case GZIP: return GzipCodec.class.getName();
                case LZ4: return Lz4Codec.class.getName();
                case SNAPPY: return SnappyCodec.class.getName();
                case AUTOMATIC: return "Automatically Detected";
            }
            return null;
        }
    }

    // properties
    public static final PropertyDescriptor HADOOP_CONFIGURATION_RESOURCES = new PropertyDescriptor.Builder()
            .name("Hadoop Configuration Resources")
            .description("A file or comma separated list of files which contains the Hadoop file system configuration. Without this, Hadoop "
                    + "will search the classpath for a 'core-site.xml' and 'hdfs-site.xml' file or will revert to a default configuration.")
            .required(false)
            .addValidator(createMultipleFilesExistValidator())
            .build();

    public static final PropertyDescriptor DIRECTORY = new PropertyDescriptor.Builder()
            .name("Directory")
            .description("The HDFS directory from which files should be read")
            .required(true)
            .addValidator(StandardValidators.ATTRIBUTE_EXPRESSION_LANGUAGE_VALIDATOR)
            .expressionLanguageSupported(true)
            .build();

    public static final PropertyDescriptor COMPRESSION_CODEC = new PropertyDescriptor.Builder()
            .name("Compression codec")
            .required(true)
            .allowableValues(CompressionType.values())
            .defaultValue(CompressionType.NONE.toString())
            .build();

    public static final PropertyDescriptor KERBEROS_RELOGIN_PERIOD = new PropertyDescriptor.Builder()
            .name("Kerberos Relogin Period").required(false)
            .description("Period of time which should pass before attempting a kerberos relogin")
            .defaultValue("4 hours")
            .addValidator(StandardValidators.TIME_PERIOD_VALIDATOR)
            .addValidator(StandardValidators.NON_EMPTY_VALIDATOR)
            .build();

    public static final PropertyDescriptor ADDITIONAL_CLASSPATH_RESOURCES = new PropertyDescriptor.Builder()
            .name("Additional Classpath Resources")
            .description("A comma-separated list of paths to files and/or directories that will be added to the classpath. When specifying a " +
                    "directory, all files with in the directory will be added to the classpath, but further sub-directories will not be included.")
            .required(false)
            .addValidator(StandardValidators.NON_EMPTY_VALIDATOR)
            .dynamicallyModifiesClasspath(true)
            .build();

    private static final Object RESOURCES_LOCK = new Object();

    private long kerberosReloginThreshold;
    private long lastKerberosReloginTime;
    protected KerberosProperties kerberosProperties;
    protected List<PropertyDescriptor> properties;
    private volatile File kerberosConfigFile = null;

    // variables shared by all threads of this processor
    // Hadoop Configuration, Filesystem, and UserGroupInformation (optional)
    private final AtomicReference<HdfsResources> hdfsResources = new AtomicReference<>();

    // Holder of cached Configuration information so validation does not reload the same config over and over
    private final AtomicReference<ValidationResources> validationResourceHolder = new AtomicReference<>();

    @Override
    protected void init(ProcessorInitializationContext context) {
        hdfsResources.set(new HdfsResources(null, null, null));

        kerberosConfigFile = context.getKerberosConfigurationFile();
        kerberosProperties = getKerberosProperties(kerberosConfigFile);

        List<PropertyDescriptor> props = new ArrayList<>();
        props.add(HADOOP_CONFIGURATION_RESOURCES);
        props.add(kerberosProperties.getKerberosPrincipal());
        props.add(kerberosProperties.getKerberosKeytab());
        props.add(KERBEROS_RELOGIN_PERIOD);
        props.add(ADDITIONAL_CLASSPATH_RESOURCES);
        properties = Collections.unmodifiableList(props);
    }

    protected KerberosProperties getKerberosProperties(File kerberosConfigFile) {
        return new KerberosProperties(kerberosConfigFile);
    }

    @Override
    protected List<PropertyDescriptor> getSupportedPropertyDescriptors() {
        return properties;
    }

    @Override
    protected Collection<ValidationResult> customValidate(ValidationContext validationContext) {
        final String configResources = validationContext.getProperty(HADOOP_CONFIGURATION_RESOURCES).getValue();
        final String principal = validationContext.getProperty(kerberosProperties.getKerberosPrincipal()).evaluateAttributeExpressions().getValue();
        final String keytab = validationContext.getProperty(kerberosProperties.getKerberosKeytab()).evaluateAttributeExpressions().getValue();

        final List<ValidationResult> results = new ArrayList<>();

        if (!StringUtils.isBlank(configResources)) {
            try {
                ValidationResources resources = validationResourceHolder.get();

                // if no resources in the holder, or if the holder has different resources loaded,
                // then load the Configuration and set the new resources in the holder
                if (resources == null || !configResources.equals(resources.getConfigResources())) {
                    getLogger().debug("Reloading validation resources");
                    resources = new ValidationResources(configResources, getConfigurationFromResources(configResources));
                    validationResourceHolder.set(resources);
                }

                final Configuration conf = resources.getConfiguration();
                results.addAll(KerberosProperties.validatePrincipalAndKeytab(
                        this.getClass().getSimpleName(), conf, principal, keytab, getLogger()));

            } catch (IOException e) {
                results.add(new ValidationResult.Builder()
                        .valid(false)
                        .subject(this.getClass().getSimpleName())
                        .explanation("Could not load Hadoop Configuration resources")
                        .build());
            }
        }

        return results;
    }

    /*
     * If your subclass also has an @OnScheduled annotated method and you need hdfsResources in that method, then be sure to call super.abstractOnScheduled(context)
     */
    @OnScheduled
    public final void abstractOnScheduled(ProcessContext context) throws IOException {
        try {
            // This value will be null when called from ListHDFS, because it overrides all of the default
            // properties this processor sets. TODO: re-work ListHDFS to utilize Kerberos
            if (context.getProperty(KERBEROS_RELOGIN_PERIOD).getValue() != null) {
                kerberosReloginThreshold = context.getProperty(KERBEROS_RELOGIN_PERIOD).asTimePeriod(TimeUnit.SECONDS);
            }
            HdfsResources resources = hdfsResources.get();
            if (resources.getConfiguration() == null) {
                final String configResources = context.getProperty(HADOOP_CONFIGURATION_RESOURCES).getValue();
                resources = resetHDFSResources(configResources, context);
                hdfsResources.set(resources);
            }
        } catch (IOException ex) {
            getLogger().error("HDFS Configuration error - {}", new Object[] { ex });
            hdfsResources.set(new HdfsResources(null, null, null));
            throw ex;
        }
    }

    @OnStopped
    public final void abstractOnStopped() {
        hdfsResources.set(new HdfsResources(null, null, null));
    }

    private static Configuration getConfigurationFromResources(String configResources) throws IOException {
        boolean foundResources = false;
        final Configuration config = new ExtendedConfiguration();
        if (null != configResources) {
            String[] resources = configResources.split(",");
            for (String resource : resources) {
                config.addResource(new Path(resource.trim()));
                foundResources = true;
            }
        }

        if (!foundResources) {
            // check that at least 1 non-default resource is available on the classpath
            String configStr = config.toString();
            for (String resource : configStr.substring(configStr.indexOf(":") + 1).split(",")) {
                if (!resource.contains("default") && config.getResource(resource.trim()) != null) {
                    foundResources = true;
                    break;
                }
            }
        }

        if (!foundResources) {
            throw new IOException("Could not find any of the " + HADOOP_CONFIGURATION_RESOURCES.getName() + " on the classpath");
        }
        return config;
    }

    /*
     * Reset Hadoop Configuration and FileSystem based on the supplied configuration resources.
     */
    HdfsResources resetHDFSResources(String configResources, ProcessContext context) throws IOException {
<<<<<<< HEAD
        // org.apache.hadoop.conf.Configuration saves its current thread context class loader to use for threads that it creates
        // later to do I/O. We need this class loader to be the NarClassLoader instead of the magical
        // NarThreadContextClassLoader.
        ClassLoader savedClassLoader = Thread.currentThread().getContextClassLoader();
        Thread.currentThread().setContextClassLoader(this.getClass().getClassLoader());

        try {
            Configuration config = getConfigurationFromResources(configResources);

            // first check for timeout on HDFS connection, because FileSystem has a hard coded 15 minute timeout
            checkHdfsUriForTimeout(config);

            // disable caching of Configuration and FileSystem objects, else we cannot reconfigure the processor without a complete
            // restart
            String disableCacheName = String.format("fs.%s.impl.disable.cache", FileSystem.getDefaultUri(config).getScheme());
            config.set(disableCacheName, "true");

            // If kerberos is enabled, create the file system as the kerberos principal
            // -- use RESOURCE_LOCK to guarantee UserGroupInformation is accessed by only a single thread at at time
            FileSystem fs;
            UserGroupInformation ugi;
            synchronized (RESOURCES_LOCK) {
                if (SecurityUtil.isSecurityEnabled(config)) {
                    String principal = context.getProperty(kerberosProperties.getKerberosPrincipal()).evaluateAttributeExpressions().getValue();
                    String keyTab = context.getProperty(kerberosProperties.getKerberosKeytab()).evaluateAttributeExpressions().getValue();
                    ugi = SecurityUtil.loginKerberos(config, principal, keyTab);
                    fs = getFileSystemAsUser(config, ugi);
                    lastKerberosReloginTime = System.currentTimeMillis() / 1000;
                } else {
                    config.set("ipc.client.fallback-to-simple-auth-allowed", "true");
                    config.set("hadoop.security.authentication", "simple");
                    ugi = SecurityUtil.loginSimple(config);
                    fs = getFileSystemAsUser(config, ugi);
                }
=======
        Configuration config = getConfigurationFromResources(configResources);
        config.setClassLoader(Thread.currentThread().getContextClassLoader()); // set the InstanceClassLoader

        // first check for timeout on HDFS connection, because FileSystem has a hard coded 15 minute timeout
        checkHdfsUriForTimeout(config);

        // disable caching of Configuration and FileSystem objects, else we cannot reconfigure the processor without a complete
        // restart
        String disableCacheName = String.format("fs.%s.impl.disable.cache", FileSystem.getDefaultUri(config).getScheme());
        config.set(disableCacheName, "true");

        // If kerberos is enabled, create the file system as the kerberos principal
        // -- use RESOURCE_LOCK to guarantee UserGroupInformation is accessed by only a single thread at at time
        FileSystem fs;
        UserGroupInformation ugi;
        synchronized (RESOURCES_LOCK) {
            if (SecurityUtil.isSecurityEnabled(config)) {
                String principal = context.getProperty(kerberosProperties.getKerberosPrincipal()).getValue();
                String keyTab = context.getProperty(kerberosProperties.getKerberosKeytab()).getValue();
                ugi = SecurityUtil.loginKerberos(config, principal, keyTab);
                fs = getFileSystemAsUser(config, ugi);
                lastKerberosReloginTime = System.currentTimeMillis() / 1000;
            } else {
                config.set("ipc.client.fallback-to-simple-auth-allowed", "true");
                config.set("hadoop.security.authentication", "simple");
                ugi = SecurityUtil.loginSimple(config);
                fs = getFileSystemAsUser(config, ugi);
>>>>>>> 9d6ca6e1
            }
        }

        final Path workingDir = fs.getWorkingDirectory();
        getLogger().info("Initialized a new HDFS File System with working dir: {} default block size: {} default replication: {} config: {}",
                new Object[]{workingDir, fs.getDefaultBlockSize(workingDir), fs.getDefaultReplication(workingDir), config.toString()});

        return new HdfsResources(config, fs, ugi);
    }

    /**
     * This exists in order to allow unit tests to override it so that they don't take several minutes waiting for UDP packets to be received
     *
     * @param config
     *            the configuration to use
     * @return the FileSystem that is created for the given Configuration
     * @throws IOException
     *             if unable to create the FileSystem
     */
    protected FileSystem getFileSystem(final Configuration config) throws IOException {
        return FileSystem.get(config);
    }

    protected FileSystem getFileSystemAsUser(final Configuration config, UserGroupInformation ugi) throws IOException {
        try {
            return ugi.doAs(new PrivilegedExceptionAction<FileSystem>() {
                @Override
                public FileSystem run() throws Exception {
                    return FileSystem.get(config);
                }
            });
        } catch (InterruptedException e) {
            throw new IOException("Unable to create file system: " + e.getMessage());
        }
    }

    /*
     * Drastically reduce the timeout of a socket connection from the default in FileSystem.get()
     */
    protected void checkHdfsUriForTimeout(Configuration config) throws IOException {
        URI hdfsUri = FileSystem.getDefaultUri(config);
        String address = hdfsUri.getAuthority();
        int port = hdfsUri.getPort();
        if (address == null || address.isEmpty() || port < 0) {
            return;
        }
        InetSocketAddress namenode = NetUtils.createSocketAddr(address, port);
        SocketFactory socketFactory = NetUtils.getDefaultSocketFactory(config);
        Socket socket = null;
        try {
            socket = socketFactory.createSocket();
            NetUtils.connect(socket, namenode, 1000); // 1 second timeout
        } finally {
            IOUtils.closeQuietly(socket);
        }
    }

    /*
     * Validates that one or more files exist, as specified in a single property.
     */
    public static final Validator createMultipleFilesExistValidator() {
        return new Validator() {

            @Override
            public ValidationResult validate(String subject, String input, ValidationContext context) {
                final String[] files = input.split(",");
                for (String filename : files) {
                    try {
                        final File file = new File(filename.trim());
                        final boolean valid = file.exists() && file.isFile();
                        if (!valid) {
                            final String message = "File " + file + " does not exist or is not a file";
                            return new ValidationResult.Builder().subject(subject).input(input).valid(false).explanation(message).build();
                        }
                    } catch (SecurityException e) {
                        final String message = "Unable to access " + filename + " due to " + e.getMessage();
                        return new ValidationResult.Builder().subject(subject).input(input).valid(false).explanation(message).build();
                    }
                }
                return new ValidationResult.Builder().subject(subject).input(input).valid(true).build();
            }

        };
    }

    /**
     * Returns the configured CompressionCodec, or null if none is configured.
     *
     * @param context
     *            the ProcessContext
     * @param configuration
     *            the Hadoop Configuration
     * @return CompressionCodec or null
     */
    protected org.apache.hadoop.io.compress.CompressionCodec getCompressionCodec(ProcessContext context, Configuration configuration) {
        org.apache.hadoop.io.compress.CompressionCodec codec = null;
        if (context.getProperty(COMPRESSION_CODEC).isSet()) {
            String compressionClassname = CompressionType.valueOf(context.getProperty(COMPRESSION_CODEC).getValue()).toString();
            CompressionCodecFactory ccf = new CompressionCodecFactory(configuration);
            codec = ccf.getCodecByClassName(compressionClassname);
        }

        return codec;
    }

    /**
     * Returns the relative path of the child that does not include the filename or the root path.
     *
     * @param root
     *            the path to relativize from
     * @param child
     *            the path to relativize
     * @return the relative path
     */
    public static String getPathDifference(final Path root, final Path child) {
        final int depthDiff = child.depth() - root.depth();
        if (depthDiff <= 1) {
            return "".intern();
        }
        String lastRoot = root.getName();
        Path childsParent = child.getParent();
        final StringBuilder builder = new StringBuilder();
        builder.append(childsParent.getName());
        for (int i = (depthDiff - 3); i >= 0; i--) {
            childsParent = childsParent.getParent();
            String name = childsParent.getName();
            if (name.equals(lastRoot) && childsParent.toString().endsWith(root.toString())) {
                break;
            }
            builder.insert(0, Path.SEPARATOR).insert(0, name);
        }
        return builder.toString();
    }

    protected Configuration getConfiguration() {
        return hdfsResources.get().getConfiguration();
    }

    protected FileSystem getFileSystem() {
        // trigger Relogin if necessary
        getUserGroupInformation();
        return hdfsResources.get().getFileSystem();
    }

    protected UserGroupInformation getUserGroupInformation() {
        // if kerberos is enabled, check if the ticket should be renewed before returning
        UserGroupInformation userGroupInformation = hdfsResources.get().getUserGroupInformation();
        if (userGroupInformation != null && isTicketOld()) {
            tryKerberosRelogin(userGroupInformation);
        }
        return userGroupInformation;
    }

    protected void tryKerberosRelogin(UserGroupInformation ugi) {
        try {
            getLogger().info("Kerberos ticket age exceeds threshold [{} seconds] " +
                "attempting to renew ticket for user {}", new Object[]{
              kerberosReloginThreshold, ugi.getUserName()});
            ugi.checkTGTAndReloginFromKeytab();
            lastKerberosReloginTime = System.currentTimeMillis() / 1000;
            getLogger().info("Kerberos relogin successful or ticket still valid");
        } catch (IOException e) {
            // Most likely case of this happening is ticket is expired and error getting a new one,
            // meaning dfs operations would fail
            getLogger().error("Kerberos relogin failed", e);
            throw new ProcessException("Unable to renew kerberos ticket", e);
        }
    }

    protected boolean isTicketOld() {
        return (System.currentTimeMillis() / 1000 - lastKerberosReloginTime) > kerberosReloginThreshold;
    }


    static protected class HdfsResources {
        private final Configuration configuration;
        private final FileSystem fileSystem;
        private final UserGroupInformation userGroupInformation;

        public HdfsResources(Configuration configuration, FileSystem fileSystem, UserGroupInformation userGroupInformation) {
            this.configuration = configuration;
            this.fileSystem = fileSystem;
            this.userGroupInformation = userGroupInformation;
        }

        public Configuration getConfiguration() {
            return configuration;
        }

        public FileSystem getFileSystem() {
            return fileSystem;
        }

        public UserGroupInformation getUserGroupInformation() {
            return userGroupInformation;
        }
    }

    static protected class ValidationResources {
        private final String configResources;
        private final Configuration configuration;

        public ValidationResources(String configResources, Configuration configuration) {
            this.configResources = configResources;
            this.configuration = configuration;
        }

        public String getConfigResources() {
            return configResources;
        }

        public Configuration getConfiguration() {
            return configuration;
        }
    }

    /**
     * Extending Hadoop Configuration to prevent it from caching classes that can't be found. Since users may be
     * adding additional JARs to the classpath we don't want them to have to restart the JVM to be able to load
     * something that was previously not found, but might now be available.
     *
     * Reference the original getClassByNameOrNull from Configuration.
     */
    static class ExtendedConfiguration extends Configuration {

        private final Map<ClassLoader, Map<String, WeakReference<Class<?>>>> CACHE_CLASSES = new WeakHashMap<>();

        public Class<?> getClassByNameOrNull(String name) {
            Map<String, WeakReference<Class<?>>> map;

            synchronized (CACHE_CLASSES) {
                map = CACHE_CLASSES.get(getClassLoader());
                if (map == null) {
                    map = Collections.synchronizedMap(new WeakHashMap<>());
                    CACHE_CLASSES.put(getClassLoader(), map);
                }
            }

            Class<?> clazz = null;
            WeakReference<Class<?>> ref = map.get(name);
            if (ref != null) {
                clazz = ref.get();
            }

            if (clazz == null) {
                try {
                    clazz = Class.forName(name, true, getClassLoader());
                } catch (ClassNotFoundException e) {
                    e.printStackTrace();
                    return null;
                }
                // two putters can race here, but they'll put the same class
                map.put(name, new WeakReference<>(clazz));
                return clazz;
            } else {
                // cache hit
                return clazz;
            }
        }

    }

}<|MERGE_RESOLUTION|>--- conflicted
+++ resolved
@@ -270,42 +270,7 @@
      * Reset Hadoop Configuration and FileSystem based on the supplied configuration resources.
      */
     HdfsResources resetHDFSResources(String configResources, ProcessContext context) throws IOException {
-<<<<<<< HEAD
-        // org.apache.hadoop.conf.Configuration saves its current thread context class loader to use for threads that it creates
-        // later to do I/O. We need this class loader to be the NarClassLoader instead of the magical
-        // NarThreadContextClassLoader.
-        ClassLoader savedClassLoader = Thread.currentThread().getContextClassLoader();
-        Thread.currentThread().setContextClassLoader(this.getClass().getClassLoader());
-
-        try {
-            Configuration config = getConfigurationFromResources(configResources);
-
-            // first check for timeout on HDFS connection, because FileSystem has a hard coded 15 minute timeout
-            checkHdfsUriForTimeout(config);
-
-            // disable caching of Configuration and FileSystem objects, else we cannot reconfigure the processor without a complete
-            // restart
-            String disableCacheName = String.format("fs.%s.impl.disable.cache", FileSystem.getDefaultUri(config).getScheme());
-            config.set(disableCacheName, "true");
-
-            // If kerberos is enabled, create the file system as the kerberos principal
-            // -- use RESOURCE_LOCK to guarantee UserGroupInformation is accessed by only a single thread at at time
-            FileSystem fs;
-            UserGroupInformation ugi;
-            synchronized (RESOURCES_LOCK) {
-                if (SecurityUtil.isSecurityEnabled(config)) {
-                    String principal = context.getProperty(kerberosProperties.getKerberosPrincipal()).evaluateAttributeExpressions().getValue();
-                    String keyTab = context.getProperty(kerberosProperties.getKerberosKeytab()).evaluateAttributeExpressions().getValue();
-                    ugi = SecurityUtil.loginKerberos(config, principal, keyTab);
-                    fs = getFileSystemAsUser(config, ugi);
-                    lastKerberosReloginTime = System.currentTimeMillis() / 1000;
-                } else {
-                    config.set("ipc.client.fallback-to-simple-auth-allowed", "true");
-                    config.set("hadoop.security.authentication", "simple");
-                    ugi = SecurityUtil.loginSimple(config);
-                    fs = getFileSystemAsUser(config, ugi);
-                }
-=======
+
         Configuration config = getConfigurationFromResources(configResources);
         config.setClassLoader(Thread.currentThread().getContextClassLoader()); // set the InstanceClassLoader
 
@@ -323,8 +288,8 @@
         UserGroupInformation ugi;
         synchronized (RESOURCES_LOCK) {
             if (SecurityUtil.isSecurityEnabled(config)) {
-                String principal = context.getProperty(kerberosProperties.getKerberosPrincipal()).getValue();
-                String keyTab = context.getProperty(kerberosProperties.getKerberosKeytab()).getValue();
+                String principal = context.getProperty(kerberosProperties.getKerberosPrincipal()).evaluateAttributeExpressions().getValue();
+                String keyTab = context.getProperty(kerberosProperties.getKerberosKeytab()).evaluateAttributeExpressions().getValue();
                 ugi = SecurityUtil.loginKerberos(config, principal, keyTab);
                 fs = getFileSystemAsUser(config, ugi);
                 lastKerberosReloginTime = System.currentTimeMillis() / 1000;
@@ -333,7 +298,6 @@
                 config.set("hadoop.security.authentication", "simple");
                 ugi = SecurityUtil.loginSimple(config);
                 fs = getFileSystemAsUser(config, ugi);
->>>>>>> 9d6ca6e1
             }
         }
 

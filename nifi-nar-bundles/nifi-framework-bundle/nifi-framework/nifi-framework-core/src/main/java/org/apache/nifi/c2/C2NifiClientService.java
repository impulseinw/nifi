--- conflicted
+++ resolved
@@ -132,7 +132,6 @@
 
     private C2ClientConfig generateClientConfig(NiFiProperties properties) {
         return new C2ClientConfig.Builder()
-<<<<<<< HEAD
             .agentClass(properties.getProperty(C2NiFiProperties.C2_AGENT_CLASS_KEY, ""))
             .agentIdentifier(properties.getProperty(C2NiFiProperties.C2_AGENT_IDENTIFIER_KEY))
             .fullHeartbeat(Boolean.parseBoolean(properties.getProperty(C2NiFiProperties.C2_FULL_HEARTBEAT_KEY, "true")))
@@ -145,7 +144,8 @@
             .callTimeout((long) FormatUtils.getPreciseTimeDuration(properties.getProperty(C2NiFiProperties.C2_CALL_TIMEOUT,
                 C2NiFiProperties.C2_DEFAULT_CALL_TIMEOUT), TimeUnit.MILLISECONDS))
             .c2Url(properties.getProperty(C2NiFiProperties.C2_REST_URL_KEY, ""))
-            .confDirectory(properties.getProperty(C2NiFiProperties.C2_CONFIG_DIRECTORY_KEY, DEFAULT_CONF_DIR))
+            .c2RequestCompression(properties.getProperty(C2NiFiProperties.C2_REQUEST_COMPRESSION_KEY, C2NiFiProperties.C2_REQUEST_COMPRESSION))
+                .confDirectory(properties.getProperty(C2NiFiProperties.C2_CONFIG_DIRECTORY_KEY, DEFAULT_CONF_DIR))
             .runtimeManifestIdentifier(properties.getProperty(C2NiFiProperties.C2_RUNTIME_MANIFEST_IDENTIFIER_KEY, ""))
             .runtimeType(properties.getProperty(C2NiFiProperties.C2_RUNTIME_TYPE_KEY, ""))
             .c2AckUrl(properties.getProperty(C2NiFiProperties.C2_REST_URL_ACK_KEY, ""))
@@ -156,32 +156,6 @@
             .keystorePassword(properties.getProperty(C2NiFiProperties.KEYSTORE_PASSWORD_KEY, ""))
             .keystoreType(properties.getProperty(C2NiFiProperties.KEYSTORE_TYPE_KEY, "JKS"))
             .build();
-=======
-                .agentClass(properties.getProperty(C2NiFiProperties.C2_AGENT_CLASS_KEY, ""))
-                .agentIdentifier(properties.getProperty(C2NiFiProperties.C2_AGENT_IDENTIFIER_KEY))
-                .fullHeartbeat(Boolean.parseBoolean(properties.getProperty(C2NiFiProperties.C2_FULL_HEARTBEAT_KEY, "true")))
-                .heartbeatPeriod(Long.parseLong(properties.getProperty(C2NiFiProperties.C2_AGENT_HEARTBEAT_PERIOD_KEY,
-                    String.valueOf(C2NiFiProperties.C2_AGENT_DEFAULT_HEARTBEAT_PERIOD))))
-                .connectTimeout((long) FormatUtils.getPreciseTimeDuration(properties.getProperty(C2NiFiProperties.C2_CONNECTION_TIMEOUT,
-                    C2NiFiProperties.C2_DEFAULT_CONNECTION_TIMEOUT), TimeUnit.MILLISECONDS))
-                .readTimeout((long) FormatUtils.getPreciseTimeDuration(properties.getProperty(C2NiFiProperties.C2_READ_TIMEOUT,
-                    C2NiFiProperties.C2_DEFAULT_READ_TIMEOUT), TimeUnit.MILLISECONDS))
-                .callTimeout((long) FormatUtils.getPreciseTimeDuration(properties.getProperty(C2NiFiProperties.C2_CALL_TIMEOUT,
-                    C2NiFiProperties.C2_DEFAULT_CALL_TIMEOUT), TimeUnit.MILLISECONDS))
-                .c2Url(properties.getProperty(C2NiFiProperties.C2_REST_URL_KEY, ""))
-                .c2RequestCompression(properties.getProperty(C2NiFiProperties.C2_REQUEST_COMPRESSION_KEY, C2NiFiProperties.C2_REQUEST_COMPRESSION))
-                .confDirectory(properties.getProperty(C2NiFiProperties.C2_CONFIG_DIRECTORY_KEY, DEFAULT_CONF_DIR))
-                .runtimeManifestIdentifier(properties.getProperty(C2NiFiProperties.C2_RUNTIME_MANIFEST_IDENTIFIER_KEY, ""))
-                .runtimeType(properties.getProperty(C2NiFiProperties.C2_RUNTIME_TYPE_KEY, ""))
-                .c2AckUrl(properties.getProperty(C2NiFiProperties.C2_REST_URL_ACK_KEY, ""))
-                .truststoreFilename(properties.getProperty(C2NiFiProperties.TRUSTSTORE_LOCATION_KEY, ""))
-                .truststorePassword(properties.getProperty(C2NiFiProperties.TRUSTSTORE_PASSWORD_KEY, ""))
-                .truststoreType(properties.getProperty(C2NiFiProperties.TRUSTSTORE_TYPE_KEY, "JKS"))
-                .keystoreFilename(properties.getProperty(C2NiFiProperties.KEYSTORE_LOCATION_KEY, ""))
-                .keystorePassword(properties.getProperty(C2NiFiProperties.KEYSTORE_PASSWORD_KEY, ""))
-                .keystoreType(properties.getProperty(C2NiFiProperties.KEYSTORE_TYPE_KEY, "JKS"))
-                .build();
->>>>>>> a5297478
     }
 
     public void start() {
